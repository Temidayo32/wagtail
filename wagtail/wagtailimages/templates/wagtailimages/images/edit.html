--- conflicted
+++ resolved
@@ -33,10 +33,6 @@
                     <li><input type="submit" value="{% trans 'Save' %}" /><a href="{% url 'wagtailimages_delete_image' image.id %}" class="button button-secondary no">{% trans "Delete image" %}</a></li>
                 </ul>
             </form>
-<<<<<<< HEAD
-=======
-
->>>>>>> 92e249bb
         </div>
         <div class="col5">
             {% image image max-800x600 %}
