--- conflicted
+++ resolved
@@ -9,12 +9,8 @@
 
 from django.test import TestCase
 from django.test.client import Client
-<<<<<<< HEAD
-from wagtail.wagtailembeds import get_embed
+
 from wagtail.tests.utils import WagtailTestUtils
-=======
-
-from wagtail.tests.utils import login
 from wagtail.tests.utils import unittest
 
 from wagtail.wagtailembeds import get_embed
@@ -25,7 +21,7 @@
 )
 from wagtail.wagtailembeds.embeds import embedly as wagtail_embedly
 from wagtail.wagtailembeds.embeds import oembed as wagtail_oembed
->>>>>>> a60af70d
+
 
 
 class TestEmbeds(TestCase):
